/*
 * Copyright (c) Grigory Alfyorov. Licensed under the MIT License.
 * See the LICENSE file in the repository root for full license text.
 */

use crate::{
    auth::UserInfo,
    lobbies::{Lobby, LobbyContainer, LobbyListing, LobbySettings},
    ConnId, Msg,
};
use rand::{thread_rng, Rng as _};
use std::{
    collections::HashMap,
    io,
    sync::{
        atomic::{AtomicUsize, Ordering},
        Arc,
    },
};
use tokio::sync::{mpsc, oneshot};
use crate::lobbies::LobbyNotification;

use super::handler::WsBoardCommand;

#[derive(Debug)]
struct Session {
    pub conn: ConnId,
    pub user_info: UserInfo,
    pub conn_tx: mpsc::UnboundedSender<Msg>,
}

#[derive(Debug)]
enum Command {
    Connect {
        conn_tx: mpsc::UnboundedSender<Msg>,
        user_info: UserInfo,
        res_tx: oneshot::Sender<ConnId>,
    },
    Disconnect {
        conn: ConnId,
    },
    ListLobbies {
        res_tx: oneshot::Sender<Vec<LobbyListing>>,
    },
    JoinLobby {
        conn: ConnId,
        lobby_id: String,
        res_tx: oneshot::Sender<()>,
    },
    Message {
        msg: Msg,
        conn: ConnId,
        res_tx: oneshot::Sender<()>,
    },
    BoardCommand {
        cmd: WsBoardCommand,
        conn: ConnId,
        res_tx: oneshot::Sender<String>,
    },
    StartMatch {
        conn: ConnId,
        res_tx: oneshot::Sender<()>,
    },
}

/// Basic architecture:
/// ```
/// ┌─────────────────────────────────┐
/// │             SERVER              │
/// └─────────────────────────────────┘
///                  ▲
///                  │
/// ┌─────────────────────────────────┐
/// │         LobbyContainer          │
/// └─────────────────────────────────┘
///      ▲           ▲           ▲
///      │           │           │
/// ┌────┴────┐ ┌────┴────┐ ┌────┴────┐
/// │ Lobby1  │ │ Lobby2  │ │ LobbyN  │
/// └─────────┘ └─────────┘ └─────────┘
///      ▲           ▲           ▲
///      │           │           │
/// ┌────┴────┐ ┌────┴────┐ ┌────┴────┐
/// │BoardMgr1│ │BoardMgr2│ │BoardMgrN│
/// └─────────┘ └─────────┘ └─────────┘
///      ▲
///      │◄────────┐◄───────┐
///      │         │        │
///  ┌───┴───┐ ┌───┴───┐ ┌──┴────┐
///  │Board_1│ │Board_2│ │Board_N│
///  └───────┘ └───────┘ └───────┘
/// ```
pub struct ChatServer {
    sessions: HashMap<ConnId, Session>,
    lobby_container: LobbyContainer,
    visitor_count: Arc<AtomicUsize>,
    cmd_rx: mpsc::UnboundedReceiver<Command>,
}

impl ChatServer {
    pub fn new() -> (Self, ChatServerHandle) {
        let mut lobby_container = LobbyContainer::new();
        seed_lobbies(&mut lobby_container);

        log::debug!("created lobbies");

        let (cmd_tx, cmd_rx) = mpsc::unbounded_channel();

        log::debug!("setting up channels");

        let res = (
            Self {
                sessions: HashMap::new(),
                lobby_container,
                visitor_count: Arc::new(AtomicUsize::new(0)),
                cmd_rx,
            },
            ChatServerHandle { cmd_tx },
        );

        log::debug!("res");

        res
    }

    async fn send_system_message(&self, lobby_id: &str, skip: ConnId, msg: impl Into<String>) {
        if let Some(lobby) = self.lobby_container.lobby_map.get(lobby_id) {
            let msg = msg.into();

            for user in lobby.player_list.iter() {
                if user.conn != skip {
                    if let Some(tx) = self.sessions.get(&user.conn) {
                        let _ = tx.conn_tx.send(format!("{}", msg.clone()));
                    }
                }
            }
        }
    }

    async fn send_message(&self, conn: ConnId, msg: impl Into<String>) {
        if let Some(lobby) = self
            .lobby_container
            .lobby_map
            .iter()
            .find_map(|(lobby_id, lobby)| lobby.contains_player_conn(conn).then_some(lobby_id))
        {
            self.send_system_message(&lobby, conn, msg).await;
        };
    }

    async fn connect(&mut self, tx: mpsc::UnboundedSender<Msg>, user_info: UserInfo) -> ConnId {
        log::info!("{} joined", &user_info.username);

        let id = thread_rng().gen::<usize>();
        let session = Session {
            conn: id,
            user_info,
            conn_tx: tx,
        };
        self.sessions.insert(id, session);

        let _count = self.visitor_count.fetch_add(1, Ordering::SeqCst);
        /* self.send_system_message("main", 0, format!("Total visitors {count}"))
        .await; */

        id
    }

    async fn disconnect(&mut self, conn_id: ConnId) {
        log::info!("disconnect");

        let session = self.sessions.get(&conn_id);
        let mut lobby_ids: Vec<String> = vec![];

        let username = match session {
            Some(s) => &s.user_info.username,
            None => "Someone",
        };

        log::info!("{} disconnected", username);

        if session.is_some() {
            for (lobby_id, lobby) in &mut self.lobby_container.lobby_map {
                if lobby.remove_player(conn_id) {
                    lobby_ids.push(lobby_id.to_owned());
                }
            }
        }

        for lobby_id in lobby_ids {
            self.send_system_message(&lobby_id, 0, format!("{} disconnected", username))
                .await;
        }
    }

    async fn exec_board_cmd(&mut self, conn: ConnId, cmd: WsBoardCommand) -> String {
        /* match cmd {
            WsBoardCommand::Create => {
                let board = Board::new(
                    quader_engine::game_settings::GameSettings::default(),
                    self.wkd.clone(),
                    self.seed
                );
                self.boards.insert(conn.clone(), board);
                let (bm, handle) = WsBoardMgr::new();
                let handle = tokio::spawn(bm.run());
                handle.await.ok();
            },
            WsBoardCommand::Destroy(id) => {
                self.boards.remove(&id);
            },
            WsBoardCommand::Move(dir, amount) => {
                let board = self.boards.get_mut(&conn).unwrap();
                board.move_to(dir, amount);
            },
            WsBoardCommand::Rotate(dir) => {
                let board = self.boards.get_mut(&conn).unwrap();
                board.rotate(dir);
            },
            WsBoardCommand::HardDrop => {
                let board = self.boards.get_mut(&conn).unwrap();
                let _res = board.hard_drop();
            },
            WsBoardCommand::SoftDrop(amount) => {
                let board = self.boards.get_mut(&conn).unwrap();
                board.soft_drop(amount);
            },
            WsBoardCommand::HoldPiece => {
                let board = self.boards.get_mut(&conn).unwrap();
                board.try_hold_piece();
            },
        } */

        "ok".to_string()
    }

<<<<<<< HEAD
    async fn start_match(&self, conn: ConnId) {
        // TODO: find lobby by ConnId
        let lobby = self.lobby_container.lobby_map.get("0").unwrap();
        let mut running_lobby = lobby.run();
        running_lobby.start().await;
        if let Ok(msg) = running_lobby.try_recv().await {
            match msg {
                LobbyNotification::Started => {
                    log::info!("Lobby started!");
                }
                LobbyNotification::Ended => {
                    log::info!("Lobby ended!");
                }
            }
        }
        running_lobby.stop().await;
=======
    fn list_lobbies(&self) -> Vec<LobbyListing> {
        self.lobby_container.list_lobbies()
    }

    async fn join_lobby(&mut self, conn: ConnId, lobby_id: String) {
        if let Some(session) = self.sessions.get(&conn) {
            let res =
                self.lobby_container
                    .try_add_player(&lobby_id, conn, session.user_info.clone());
            if res.is_ok() {
                self.send_system_message(
                    &lobby_id,
                    0,
                    format!("{} connected!", session.user_info.username),
                )
                .await;
                log::info!(
                    "player {} joined lobby {}",
                    session.user_info.username,
                    lobby_id
                )
            } else {
                log::error!("error joining lobby {}", lobby_id);
                //self.send_message(conn, format!("error")).await;
            }
        }
>>>>>>> d1d54ad0
    }

    pub async fn run(mut self) -> io::Result<()> {
        log::debug!("running server");

        while let Some(cmd) = self.cmd_rx.recv().await {
            log::debug!("got cmd: {:?}", &cmd);

            match cmd {
                Command::Connect {
                    conn_tx,
                    user_info,
                    res_tx,
                } => {
                    log::debug!("connecting user");
                    let conn_id = self.connect(conn_tx, user_info).await;
                    let _ = res_tx.send(conn_id);
                }
                Command::Disconnect { conn } => {
                    self.disconnect(conn).await;
                }
                Command::Message { conn, msg, res_tx } => {
                    self.send_message(conn, msg).await;
                    let _ = res_tx.send(());
                }
                Command::BoardCommand { cmd, conn, res_tx } => {
                    let res = self.exec_board_cmd(conn, cmd).await;
                    let _ = res_tx.send(res);
                }
                Command::StartMatch { conn, res_tx } => {
<<<<<<< HEAD
                    self.start_match(conn).await;
=======
                    todo!()
                }
                Command::ListLobbies { res_tx } => {
                    let _ = res_tx.send(self.list_lobbies());
                }
                Command::JoinLobby {
                    conn,
                    lobby_id,
                    res_tx,
                } => {
                    self.join_lobby(conn, lobby_id).await;
>>>>>>> d1d54ad0
                    let _ = res_tx.send(());
                }
            }
        }

        Ok(())
    }
}

#[derive(Debug, Clone)]
pub struct ChatServerHandle {
    cmd_tx: mpsc::UnboundedSender<Command>,
}

impl ChatServerHandle {
    pub async fn connect(
        &self,
        conn_tx: mpsc::UnboundedSender<String>,
        user_info: UserInfo,
    ) -> ConnId {
        let (res_tx, res_rx) = oneshot::channel();

        log::debug!("sending Command::Connect");
        self.cmd_tx
            .send(Command::Connect {
                conn_tx,
                user_info,
                res_tx,
            })
            .unwrap();

        log::debug!("awaiting result");
        res_rx.await.unwrap()
    }

    pub async fn send_message(&self, conn: ConnId, msg: impl Into<String>) {
        let (res_tx, res_rx) = oneshot::channel();

        self.cmd_tx
            .send(Command::Message {
                msg: msg.into(),
                conn,
                res_tx,
            })
            .unwrap();

        res_rx.await.unwrap();
    }

    pub fn disconnect(&self, conn: ConnId) {
        self.cmd_tx.send(Command::Disconnect { conn }).unwrap();
    }

    pub async fn on_board_cmd(&self, conn: ConnId, cmd: WsBoardCommand) -> String {
        let (res_tx, res_rx) = oneshot::channel();

        self.cmd_tx
            .send(Command::BoardCommand { cmd, conn, res_tx })
            .unwrap();

        let res = res_rx.await.unwrap();

        res
    }

    pub async fn start_match(&self, conn: ConnId) {
        let (res_tx, res_rx) = oneshot::channel();

        self.cmd_tx
            .send(Command::StartMatch { conn, res_tx })
            .unwrap();

        res_rx.await.unwrap();
    }

    pub async fn list_lobbies(&self) -> Vec<LobbyListing> {
        let (res_tx, res_rx) = oneshot::channel();

        self.cmd_tx.send(Command::ListLobbies { res_tx }).unwrap();

        res_rx.await.unwrap()
    }

    pub async fn join_lobby(&self, conn: ConnId, lobby_id: impl Into<String>) {
        let (res_tx, res_rx) = oneshot::channel();

        self.cmd_tx
            .send(Command::JoinLobby {
                conn,
                lobby_id: lobby_id.into(),
                res_tx,
            })
            .unwrap();

        res_rx.await.unwrap()
    }
}

#[cfg(debug_assertions)]
fn seed_lobbies(lobby_container: &mut LobbyContainer) {
    log::debug!("Seeding lobbies");

    lobby_container.add_lobby(Lobby::from_settings_with_id(
        LobbySettings {
            name: "test1".to_owned(),
            player_limit: 128,
        },
        "admin".to_owned(),
        "0".to_owned(),
    ));

    lobby_container.add_lobby(Lobby::from_settings_with_id(
        LobbySettings {
            name: "test2".to_owned(),
            player_limit: 2,
        },
        "admin".to_owned(),
        "1".to_owned(),
    ));
}<|MERGE_RESOLUTION|>--- conflicted
+++ resolved
@@ -234,24 +234,6 @@
         "ok".to_string()
     }
 
-<<<<<<< HEAD
-    async fn start_match(&self, conn: ConnId) {
-        // TODO: find lobby by ConnId
-        let lobby = self.lobby_container.lobby_map.get("0").unwrap();
-        let mut running_lobby = lobby.run();
-        running_lobby.start().await;
-        if let Ok(msg) = running_lobby.try_recv().await {
-            match msg {
-                LobbyNotification::Started => {
-                    log::info!("Lobby started!");
-                }
-                LobbyNotification::Ended => {
-                    log::info!("Lobby ended!");
-                }
-            }
-        }
-        running_lobby.stop().await;
-=======
     fn list_lobbies(&self) -> Vec<LobbyListing> {
         self.lobby_container.list_lobbies()
     }
@@ -278,7 +260,24 @@
                 //self.send_message(conn, format!("error")).await;
             }
         }
->>>>>>> d1d54ad0
+    }
+
+    async fn start_match(&self, conn: ConnId) {
+        // TODO: find lobby by ConnId
+        let lobby = self.lobby_container.lobby_map.get("0").unwrap();
+        let mut running_lobby = lobby.run();
+        running_lobby.start().await;
+        if let Ok(msg) = running_lobby.try_recv().await {
+            match msg {
+                LobbyNotification::Started => {
+                    log::info!("Lobby started!");
+                }
+                LobbyNotification::Ended => {
+                    log::info!("Lobby ended!");
+                }
+            }
+        }
+        running_lobby.stop().await;
     }
 
     pub async fn run(mut self) -> io::Result<()> {
@@ -308,24 +307,9 @@
                     let res = self.exec_board_cmd(conn, cmd).await;
                     let _ = res_tx.send(res);
                 }
-                Command::StartMatch { conn, res_tx } => {
-<<<<<<< HEAD
-                    self.start_match(conn).await;
-=======
-                    todo!()
-                }
-                Command::ListLobbies { res_tx } => {
-                    let _ = res_tx.send(self.list_lobbies());
-                }
-                Command::JoinLobby {
-                    conn,
-                    lobby_id,
-                    res_tx,
-                } => {
-                    self.join_lobby(conn, lobby_id).await;
->>>>>>> d1d54ad0
-                    let _ = res_tx.send(());
-                }
+                Command::StartMatch { conn, res_tx } => {}
+                Command::ListLobbies { .. } => {}
+                Command::JoinLobby { .. } => {}
             }
         }
 
