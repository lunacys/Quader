[workspace]
resolver = "2"
members = [
    "engine",
    "server",
<<<<<<< HEAD
    "skynet", 
    #"client",
=======
>>>>>>> 4f360ce0
    "web-api"
, "server-prototype"]

[profile.release]
lto = true

# Enable a small amount of optimization in debug mode
[profile.dev]
opt-level = 1

# Enable high optimizations for dependencies (incl. Bevy), but not for our code:
[profile.dev.package."*"]
opt-level = 3<|MERGE_RESOLUTION|>--- conflicted
+++ resolved
@@ -2,12 +2,10 @@
 resolver = "2"
 members = [
     "engine",
+    "client-prototype",
     "server",
-<<<<<<< HEAD
     "skynet", 
-    #"client",
-=======
->>>>>>> 4f360ce0
+    #"client", 
     "web-api"
 , "server-prototype"]
 
